--- conflicted
+++ resolved
@@ -343,20 +343,6 @@
   - Add the merged row to the resulting microtable.
 - Return the microtable.
 
-<<<<<<< HEAD
-### Noise
-
-Noise is added to entity and row counts using an RNG seeded deterministically from the bucket's contents.
-This ensures identical output for the same data in different runs.
-
-Entity threshold checks use a single noise layer that is seeded with the hash value of the AIDs included in the
-respective bucket.
-
-Row counts have two noise layers: one seeded with the hash value of the AIDs present in the bucket and one seeded
-with the hash of the bucket's labels and columns (the column names in each tree make up the base seed of the tree and,
-for each bucket, the labels are made up from the middle-points of the bucket's ranges).
-Then, the regular [Diffix count anonymizer](https://arxiv.org/abs/2201.04351) runs.
-=======
 #### Clustering for ML targets
 
 When building microdata for an ML target column, we run a simpler version of the cluster builder.
@@ -379,7 +365,19 @@
 
 In other words, we chunk the k-features by a max size. The target column is present in each one.
 We optionally patch the non-feature columns to get a complete table.
->>>>>>> a42c8fd3
+
+### Noise
+
+Noise is added to entity and row counts using an RNG seeded deterministically from the bucket's contents.
+This ensures identical output for the same data in different runs.
+
+Entity threshold checks use a single noise layer that is seeded with the hash value of the AIDs included in the
+respective bucket.
+
+Row counts have two noise layers: one seeded with the hash value of the AIDs present in the bucket and one seeded
+with the hash of the bucket's labels and columns (the column names in each tree make up the base seed of the tree and,
+for each bucket, the labels are made up from the middle-points of the bucket's ranges).
+Then, the regular [Diffix count anonymizer](https://arxiv.org/abs/2201.04351) runs.
 
 ## More information
 
