--- conflicted
+++ resolved
@@ -5,13 +5,8 @@
 
 [<EntryPoint>]
 let main argv =
-<<<<<<< HEAD
-  let result = argv |> parseArguments |> transform 1
-  Csv.toString result.Columns result.SynRows |> printfn "%s"
-  0
-=======
   try
-    let result = argv |> parseArguments |> transform
+    let result = argv |> parseArguments |> transform 1
     Csv.toString result.Columns result.SynRows |> printfn "%s"
     0
   with ex ->
@@ -19,5 +14,4 @@
 #if DEBUG
     eprintfn "StackTrace:\n%s" ex.StackTrace
 #endif
-    1
->>>>>>> f12f2e14
+    1